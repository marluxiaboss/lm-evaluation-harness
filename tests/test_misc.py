--- conflicted
+++ resolved
@@ -5,24 +5,8 @@
 
 def test_bootstrapping():
     random.seed(42)
-<<<<<<< HEAD
     arr = [random.random() for _ in range(1000)]
-=======
-    arr = [random.random() for _ in range(100)]
->>>>>>> 5452fddb
     expected = metrics.mean_stderr(arr)
     bootstrapped = metrics.bootstrap_stderr(metrics.mean, arr, iters=100000)
 
-<<<<<<< HEAD
-    assert bootstrapped == pytest.approx(expected, abs=1e-4)
-=======
-    assert bootstrapped == pytest.approx(expected, abs=1e-4)
-
-
-def test_bootstrapping_stella():
-    arr = [0.1, 0.3, 0.2, 0.25, 0.3, 0.1, 0.22]
-    expected = metrics.mean_stderr(arr)
-    bootstrapped = metrics.bootstrap_stderr(metrics.mean, arr, iters=100000)
-
-    assert bootstrapped == pytest.approx(expected, abs=1e-5)
->>>>>>> 5452fddb
+    assert bootstrapped == pytest.approx(expected, abs=1e-4)